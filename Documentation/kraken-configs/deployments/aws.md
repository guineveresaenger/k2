# AWS Deployment Configuration

<<<<<<< HEAD
This snippet will describe an AWS configuration for deployment

# Sections

## Root

| Name | Required | Type | Description |
| --- | --- | --- | --- |
| resourcePrefix | __TRUE__ | String | What all resources within AWS will be prefixed |
| region | __TRUE__ | String | The AWS region the environment should be deployed to |
| subnets | __TRUE__ | Array of Subnet Objects | Describes the subnets that should be created for deploying ec2 resources |
| authentication | __TRUE__ | Authentication Object | Credentials to be used for creation of environment |

## Region

Region will describe what region you want your cluster to be created in.  Currently we only support one AWS region per cluster

Examples include `us-east-1` and `us-west-2`

## Subnets

Subnets describe the AWS subnets to be created per AZ

# Prototype
=======
# Options
## Root Options
| Key Name | Required | Type | Description|
| --- | --- | --- | --- |
| resourcePrefix | Optional | String | String prefix to use for AWS resource naming. Defaults to cluster name |
| region | __Required__ | String | region you want your cluster to be created in.  Currently we only support one AWS region per cluster |
| subnets | __Required__ | Object Array | Subnets describe the AWS subnets to be created per AZ |
| authentication | Optional | Object | Authentication info for AWS |

## subnets options

| Key Name | Required | Type | Description|
| --- | --- | --- | --- |
| az | __Required__ | String | AWS AZ name |
| cidr | __Required__ | String | Subnet CIDR block |

## authentication options

| Key Name | Required | Type | Description|
| --- | --- | --- | --- |
| accessKey | Optional | String | AWS secret key ID. Default is picked up from standart AWS evironment variables |
| accessSecret | Optional | String | AWS secret. Default is picked up from standart AWS evironment variables |
| credentialsFile | Optional | String | This is the path to the shared credentials file. If this is not set and a profile is specified, ~/.aws/credentials will be used. |
| credentialsProfile | Optional | String | AWS credentials profile |

# Example
>>>>>>> b66f6c84
```yaml
    provider: aws
    providerConfig:
      # Provider-Specific Configuration Data
      resourcePrefix: mrrobot
      region: us-east-1
      subnets:
        - 
          az: us-east-1a
          cidr: 10.0.1.0/22
        -
          az: us-east-1b
          cidr: 10.0.2.0/22
        - 
          az: us-east-1c
          cidr: 10.0.3.0/22
      authentication:
        accessKey: abc123
        accessSecret: xyz789
        credentialsFile: 
        credentialsProfile:
```
<|MERGE_RESOLUTION|>--- conflicted
+++ resolved
@@ -1,31 +1,5 @@
 # AWS Deployment Configuration
 
-<<<<<<< HEAD
-This snippet will describe an AWS configuration for deployment
-
-# Sections
-
-## Root
-
-| Name | Required | Type | Description |
-| --- | --- | --- | --- |
-| resourcePrefix | __TRUE__ | String | What all resources within AWS will be prefixed |
-| region | __TRUE__ | String | The AWS region the environment should be deployed to |
-| subnets | __TRUE__ | Array of Subnet Objects | Describes the subnets that should be created for deploying ec2 resources |
-| authentication | __TRUE__ | Authentication Object | Credentials to be used for creation of environment |
-
-## Region
-
-Region will describe what region you want your cluster to be created in.  Currently we only support one AWS region per cluster
-
-Examples include `us-east-1` and `us-west-2`
-
-## Subnets
-
-Subnets describe the AWS subnets to be created per AZ
-
-# Prototype
-=======
 # Options
 ## Root Options
 | Key Name | Required | Type | Description|
@@ -52,7 +26,6 @@
 | credentialsProfile | Optional | String | AWS credentials profile |
 
 # Example
->>>>>>> b66f6c84
 ```yaml
     provider: aws
     providerConfig:
