<<<<<<< HEAD
#Kraken nodepools

Configures nodepools to be used by various kraken node types

#Sections

##name

name of the nodepool

##number

number of nodes in the nodepool

##configuration

[Provider](nodepool/README.md) - specific node configuration 

##kubernetes

Kubernetes - specific node configuration

###version

Kubernetes version

###mode

How to run kubernetes components. Binary or container

###labels

Array of kubernetes labels to apply to node

## container

Information on container runtime to use

###runtime

Currently only docker is supported

###version

runtime version

# Prototype
```yaml
nodepools:
  - 
    name: master
    number: 3
    configuration:
      ...
    kubernetes:
      version: 1.3.2
      mode: container
    container:
      runtime: docker
      version: 1.11.1
  -
    name: etcd_cluster
    number: 3
    configuration:
      ...
    kubernetes:
      version: 1.3.2
      mode: container
    container:
      runtime: docker
      version: 1.11.1 
  -
    name: cluster_nodes
    number: 20
    configuration:
      ...
    kubernetes:
      version: 1.3.2
      mode: container
      labels:
        - 
          name: kind
          value: "etcd state"
    container:
      runtime: docker
      version: 1.11.1 
=======
#Node Pools

All instances in the cluster are to be described within the node pool.

Examples would include

* Instances used for etcd
* Instance used for non-HA master
* Instances used for specific worker loads

Each node pool is given a name that is referenced elsewhere in the configuration for the cluster.

We do not expect the same machine types to be used for each purpose, therefore each node pool will have information specific to its hardware provider (public cloud, local, bare metal, etc.)

#Example Configuration
```yaml
- nodepools:
  - name: etcd
    provider-config: 
      azs:
        - az: us-east-1a
          count: 2
        - az: us-east-1b
          count: 2
        - az: us-east-1c
          count: 1
      instance-type: m3.medium
      ssh-key-name: etcd-cluster
  - name: etcd-2
    provider-config:
      count: 3
      instance-type: c4.large
      ssh-key-name: etcd-cluster
  - name: worker-pool-a
    provider-config:
      azs:
        - az: us-east-1a
          count: 10
      instance-type: c4.2xlarge
      ssh-key-name: k8s-cluster
  - name: worker-pool-b
    provider-config:
      azs:
        - az: us-east-1b
          count: 20
      instance-type: c4.xlarge
      ssh-key-name: k8s-cluster
  - name: master-apiserver
    provider-config:
      azs:
        - az: us-east-1c
          count: 1
      ssh-key-name: k8s-cluster
>>>>>>> 9b136f42
```<|MERGE_RESOLUTION|>--- conflicted
+++ resolved
@@ -1,7 +1,16 @@
-<<<<<<< HEAD
 #Kraken nodepools
 
-Configures nodepools to be used by various kraken node types
+All instances in the cluster are to be described within the node pool.
+
+Examples would include
+
+* Instances used for etcd
+* Instance used for non-HA master
+* Instances used for specific worker loads
+
+Each node pool is given a name that is referenced elsewhere in the configuration for the cluster.
+
+We do not expect the same machine types to be used for each purpose, therefore each node pool will have information specific to its hardware provider (public cloud, local, bare metal, etc.)
 
 #Sections
 
@@ -13,7 +22,11 @@
 
 number of nodes in the nodepool
 
-##configuration
+##sshKeyName
+
+Indicates what ssh key should be able to SSH in. Lack of setting this indicates nobody should be able to log in.
+
+##providerConfig
 
 [Provider](nodepool/README.md) - specific node configuration 
 
@@ -51,8 +64,9 @@
   - 
     name: master
     number: 3
-    configuration:
+    providerConfig:
       ...
+    sshKeyName: master-key
     kubernetes:
       version: 1.3.2
       mode: container
@@ -62,7 +76,8 @@
   -
     name: etcd_cluster
     number: 3
-    configuration:
+    sshKeyName: etcd-key
+    providerConfig:
       ...
     kubernetes:
       version: 1.3.2
@@ -73,7 +88,8 @@
   -
     name: cluster_nodes
     number: 20
-    configuration:
+    sshKeyName: node-key
+    providerConfig:
       ...
     kubernetes:
       version: 1.3.2
@@ -85,59 +101,4 @@
     container:
       runtime: docker
       version: 1.11.1 
-=======
-#Node Pools
-
-All instances in the cluster are to be described within the node pool.
-
-Examples would include
-
-* Instances used for etcd
-* Instance used for non-HA master
-* Instances used for specific worker loads
-
-Each node pool is given a name that is referenced elsewhere in the configuration for the cluster.
-
-We do not expect the same machine types to be used for each purpose, therefore each node pool will have information specific to its hardware provider (public cloud, local, bare metal, etc.)
-
-#Example Configuration
-```yaml
-- nodepools:
-  - name: etcd
-    provider-config: 
-      azs:
-        - az: us-east-1a
-          count: 2
-        - az: us-east-1b
-          count: 2
-        - az: us-east-1c
-          count: 1
-      instance-type: m3.medium
-      ssh-key-name: etcd-cluster
-  - name: etcd-2
-    provider-config:
-      count: 3
-      instance-type: c4.large
-      ssh-key-name: etcd-cluster
-  - name: worker-pool-a
-    provider-config:
-      azs:
-        - az: us-east-1a
-          count: 10
-      instance-type: c4.2xlarge
-      ssh-key-name: k8s-cluster
-  - name: worker-pool-b
-    provider-config:
-      azs:
-        - az: us-east-1b
-          count: 20
-      instance-type: c4.xlarge
-      ssh-key-name: k8s-cluster
-  - name: master-apiserver
-    provider-config:
-      azs:
-        - az: us-east-1c
-          count: 1
-      ssh-key-name: k8s-cluster
->>>>>>> 9b136f42
 ```