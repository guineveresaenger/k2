#cloud-config

---
write_files:
  - path: /etc/inventory.ansible
    content: |
      [nodes]
      ${short_name} ansible_ssh_host=$private_ipv4

      [nodes:vars]
      ansible_connection=ssh
      ansible_python_interpreter="PATH=/home/core/bin:$PATH python"
      ansible_ssh_user=core
      ansible_ssh_private_key_file=/opt/ansible/private_key
      cluster_master_record=${cluster_master_record}
      cluster_proxy_record=${cluster_proxy_record}
      cluster_name=${cluster_name}
      dns_domain=${dns_domain}
      dns_ip=${dns_ip}
      dockercfg_base64=${dockercfg_base64}
      etcd_private_ip=${etcd_private_ip}
      etcd_public_ip=${etcd_public_ip}
      hyperkube_deployment_mode=${hyperkube_deployment_mode}
      hyperkube_image=${hyperkube_image}
      interface_name=${interface_name}
      kraken_services_branch=${kraken_services_branch}
      kraken_services_dirs=${kraken_services_dirs}
      kraken_services_repo=${kraken_services_repo}
      kubernetes_api_version=${kubernetes_api_version}
      kubernetes_binaries_uri=${kubernetes_binaries_uri}
      logentries_token=${logentries_token}
      logentries_url=${logentries_url}
      master_private_ip=${master_private_ip}
      master_public_ip=${master_public_ip}
coreos:
  etcd2:
    proxy: on
    listen-client-urls: http://0.0.0.0:2379,http://0.0.0.0:4001
    advertise-client-urls: http://0.0.0.0:2379,http://0.0.0.0:4001
    initial-cluster: etcd=http://${etcd_private_ip}:2380
  fleet:
    etcd-servers: http://$private_ipv4:4001
    public-ip: $private_ipv4
    metadata: "role=node"
  flannel:
    etcd-endpoints: http://${etcd_private_ip}:4001
    interface: $private_ipv4
  units:
    - name: format-storage.service
      command: start
      content: |
        [Unit]
        Description=Formats a drive
        [Service]
        Type=oneshot
        RemainAfterExit=yes
        ExecStart=/usr/sbin/wipefs -f ${format_docker_storage_mnt}
        ExecStart=/usr/sbin/wipefs -f ${format_kubelet_storage_mnt}
        ExecStart=/usr/sbin/mkfs.ext4 -F ${format_docker_storage_mnt}
<<<<<<< HEAD
        ExecStart=/usr/sbin/mkfs.ext4 -F ${format_kubelet_storage_mnt}
=======
    - name: docker.service
      drop-ins:
        - name: 50-docker-opts.conf
          content: |
            [Service]
            Environment="DOCKER_OPTS=--log-level=warn"
>>>>>>> 2d08aaa2
    - name: var-lib-docker.mount
      command: start
      content: |
        [Unit]
        Description=Mount to /var/lib/docker
        Requires=format-storage.service
        After=format-storage.service
        Before=docker.service
        [Mount]
        What=${format_docker_storage_mnt}
        Where=/var/lib/docker
        Type=ext4
    - name: var-lib-kubelet.mount
      command: start
      content: |
        [Unit]
        Description=Mount to /var/lib/docker
        Requires=format-storage.service
        After=format-storage.service
        Before=docker.service
        [Mount]
        What=${format_kubelet_storage_mnt}
        Where=/var/lib/kubelet
        Type=ext4
    - name: docker-tcp.socket
      command: start
      enable: true
      content: |
        [Unit]
        Description=Docker Socket for the API

        [Socket]
        ListenStream=0.0.0.0:4243
        BindIPv6Only=both
        Service=docker.service

        [Install]
        WantedBy=sockets.target
    - name: setup-network-environment.service
      command: start
      content: |
        [Unit]
        Description=Setup Network Environment
        Documentation=https://github.com/kelseyhightower/setup-network-environment
        Requires=network-online.target
        After=network-online.target
        Before=flanneld.service

        [Service]
        ExecStartPre=-/usr/bin/mkdir -p /opt/bin
        ExecStartPre=/usr/bin/wget -N -P /opt/bin https://github.com/kelseyhightower/setup-network-environment/releases/download/v1.0.0/setup-network-environment
        ExecStartPre=/usr/bin/chmod +x /opt/bin/setup-network-environment
        ExecStart=/opt/bin/setup-network-environment
        RemainAfterExit=yes
        Type=oneshot
    - name: fleet.service
      command: start
    - name: etcd2.service
      command: start
    - name: flanneld.service
      command: start
    - name: systemd-journal-gatewayd.socket
      command: start
      enable: yes
      content: |
        [Unit]
        Description=Journal Gateway Service Socket
        [Socket]
        ListenStream=/var/run/journald.sock
        Service=systemd-journal-gatewayd.service
        [Install]
        WantedBy=sockets.target
    - name: pull-kubernetes-certs-tokens.service
      command: start
      content: |
        [Unit]
        Description=Pull certs keys tokes from master
        [Service]
        Type=oneshot
        RemainAfterExit=yes
        ExecStartPre=-/usr/bin/mkdir -p  /srv/kubernetes
        ExecStart=/usr/bin/bash -c "wget ${kraken_kube_cert_base_url}/kube-certs.tgz -O /srv/kubernetes/kube-certs.tgz"
        ExecStart=/usr/bin/bash -c "tar -C /srv/kubernetes -xvzf /srv/kubernetes/kube-certs.tgz"
        ExecStart=/usr/bin/chown -R core:core /srv/kubernetes
    - name: generate-ansible-keys.service
      command: start
      content: |
        [Unit]
        Description=Generates SSH keys for ansible container
        [Service]
        Type=oneshot
        RemainAfterExit=yes
        ExecStartPre=-/usr/bin/rm /home/core/.ssh/ansible_rsa*
        ExecStart=/usr/bin/bash -c "ssh-keygen -f /home/core/.ssh/ansible_rsa -N ''"
        ExecStart=/usr/bin/bash -c "cat /home/core/.ssh/ansible_rsa.pub >> /home/core/.ssh/authorized_keys"
    - name: kraken-git-pull.service
      command: start
      content: |
        [Unit]
        Requires=generate-ansible-keys.service
        After=generate-ansible-keys.service
        Description=Fetches kraken repo
        [Service]
        Type=oneshot
        RemainAfterExit=yes
        ExecStart=/usr/bin/rm -rf /opt/kraken
        ExecStart=/usr/bin/git clone -b ${kraken_branch} ${kraken_repo} /opt/kraken
    - name: write-sha-file.service
      command: start
      content: |
        [Unit]
        Requires=kraken-git-pull.service
        After=kraken-git-pull.service
        Description=writes optional sha to a file
        [Service]
        Type=oneshot
        ExecStart=/usr/bin/bash -c '/usr/bin/echo "${kraken_commit}" > /opt/kraken/commit.sha'
    - name: fetch-kraken-commit.service
      command: start
      content: |
        [Unit]
        Requires=write-sha-file.service
        After=write-sha-file.service
        Description=fetches an optional commit
        ConditionFileNotEmpty=/opt/kraken/commit.sha
        [Service]
        Type=oneshot
        RemainAfterExit=yes
        WorkingDirectory=/opt/kraken
        ExecStart=/usr/bin/git fetch ${kraken_repo} +refs/pull/*:refs/remotes/origin/pr/*
        ExecStart=/usr/bin/git checkout -f ${kraken_commit}
    - name: ansible-in-docker.service
      command: start
      content: |
        [Unit]
        Requires=write-sha-file.service
        After=fetch-kraken-commit.service
        Description=Runs a prebaked ansible container
        [Service]
        Type=simple
        Restart=on-failure
        RestartSec=3
        ExecStartPre=-/usr/bin/docker rm -f ansible-docker
        ExecStart=/usr/bin/docker run --name ansible-docker -v /etc/inventory.ansible:/etc/inventory.ansible -v /opt/kraken:/opt/kraken -v /home/core/.ssh/ansible_rsa:/opt/ansible/private_key -v /var/run:/ansible -e ANSIBLE_HOST_KEY_CHECKING=False ${ansible_docker_image} /sbin/my_init --skip-startup-files --skip-runit -- ${ansible_playbook_command} ${ansible_playbook_file}
  update:
    group: ${coreos_update_channel}
    reboot-strategy: ${coreos_reboot_strategy}<|MERGE_RESOLUTION|>--- conflicted
+++ resolved
@@ -57,16 +57,13 @@
         ExecStart=/usr/sbin/wipefs -f ${format_docker_storage_mnt}
         ExecStart=/usr/sbin/wipefs -f ${format_kubelet_storage_mnt}
         ExecStart=/usr/sbin/mkfs.ext4 -F ${format_docker_storage_mnt}
-<<<<<<< HEAD
         ExecStart=/usr/sbin/mkfs.ext4 -F ${format_kubelet_storage_mnt}
-=======
     - name: docker.service
       drop-ins:
         - name: 50-docker-opts.conf
           content: |
             [Service]
             Environment="DOCKER_OPTS=--log-level=warn"
->>>>>>> 2d08aaa2
     - name: var-lib-docker.mount
       command: start
       content: |
