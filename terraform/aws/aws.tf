--- conflicted
+++ resolved
@@ -335,11 +335,8 @@
     coreos_reboot_strategy = "${var.coreos_reboot_strategy}"
     kraken_repo = "${var.kraken_repo.repo}"
     kraken_branch = "${var.kraken_repo.branch}"
-<<<<<<< HEAD
     apiserver_nginx_pool = "${join(" ", concat(formatlist("server %v:8080;", aws_instance.kubernetes_apiserver.*.private_ip)))}"
-=======
     kraken_commit = "${var.kraken_repo.commit_sha}"
->>>>>>> 08affd43
   }
 }
 resource "aws_instance" "kubernetes_master" {
