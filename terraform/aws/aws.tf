provider "aws" {
  access_key = "${var.aws_access_key}"
  secret_key = "${var.aws_secret_key}"
  region = "${var.aws_region}"
  max_retries = "${var.max_retries}"
}

resource "aws_vpc" "vpc" {
  cidr_block = "10.0.0.0/16"
  instance_tenancy = "default"
  enable_dns_support = true
  enable_dns_hostnames = false
  tags {
    Name = "${var.aws_user_prefix}_${var.aws_cluster_prefix}_vpc"
  }
}

resource "aws_vpc_dhcp_options" "vpc_dhcp" {
  domain_name = "${var.aws_region}.compute.internal"
  domain_name_servers = ["AmazonProvidedDNS"]
  tags {
    Name = "${var.aws_user_prefix}_${var.aws_cluster_prefix}_dhcp"
  }
}

resource "aws_vpc_dhcp_options_association" "vpc_dhcp_association" {
    vpc_id = "${aws_vpc.vpc.id}"
    dhcp_options_id = "${aws_vpc_dhcp_options.vpc_dhcp.id}"
}

resource "aws_internet_gateway" "vpc_gateway" {
  vpc_id = "${aws_vpc.vpc.id}"
  tags {
    Name = "${var.aws_user_prefix}_${var.aws_cluster_prefix}_gateway"
  }
}

resource "aws_route_table" "vpc_rt" {
  vpc_id = "${aws_vpc.vpc.id}"
  route {
    cidr_block = "0.0.0.0/0"
    gateway_id = "${aws_internet_gateway.vpc_gateway.id}"
  }
  tags {
    Name = "${var.aws_user_prefix}_${var.aws_cluster_prefix}_rt"
  }
}

resource "aws_network_acl" "vpc_acl" {
  vpc_id = "${aws_vpc.vpc.id}"
  egress {
    protocol = "-1"
    rule_no = 100
    action = "allow"
    cidr_block =  "0.0.0.0/0"
    from_port = 0
    to_port = 0
  }

  ingress {
    protocol = "-1"
    rule_no = 100
    action = "allow"
    cidr_block =  "0.0.0.0/0"
    from_port = 0
    to_port = 0
  }

  tags {
    Name = "${var.aws_user_prefix}_${var.aws_cluster_prefix}_acl"
  }
}

resource "aws_key_pair" "keypair" {
  key_name = "${var.aws_user_prefix}_${var.aws_cluster_prefix}_key"
  public_key = "${file(var.aws_local_public_key)}"
}

resource "aws_subnet" "vpc_subnet" {
  vpc_id = "${aws_vpc.vpc.id}"
  cidr_block = "10.0.0.0/16"
  map_public_ip_on_launch = true
  tags {
      Name = "${var.aws_user_prefix}_${var.aws_cluster_prefix}_subnet"
  }
}

resource "aws_route_table_association" "vpc_rt_association" {
    subnet_id = "${aws_subnet.vpc_subnet.id}"
    route_table_id = "${aws_route_table.vpc_rt.id}"
}

resource "aws_main_route_table_association" "a" {
    vpc_id = "${aws_vpc.vpc.id}"
    route_table_id = "${aws_route_table.vpc_rt.id}"
}

resource "aws_security_group" "vpc_secgroup" {
  name = "${var.aws_user_prefix}_${var.aws_cluster_prefix}_secgroup"
  description = "Security group for ${var.aws_user_prefix} ${var.aws_cluster_prefix} cluster"
  vpc_id = "${aws_vpc.vpc.id}"

  # ssh
  ingress {
    from_port = 22
    to_port = 22
    protocol = "TCP"
    cidr_blocks = ["0.0.0.0/0"]
  }

  # http
  ingress {
    from_port = 80
    to_port = 80
    protocol = "TCP"
    cidr_blocks = ["0.0.0.0/0"]
  }

  # https
  ingress {
    from_port = 443
    to_port = 443
    protocol = "TCP"
    cidr_blocks = ["0.0.0.0/0"]
  }

  # etcd
  ingress {
    from_port = 4001
    to_port = 4001
    protocol = "TCP"
    cidr_blocks = ["0.0.0.0/0"]
  }

  # cadvisor (TODO: does this have to be world open)
  ingress {
    from_port = 4194
    to_port = 4194
    protocol = "TCP"
    cidr_blocks = ["0.0.0.0/0"]
  }

  # cadvisor (TODO: does this have to be world open)
  ingress {
    from_port = 8094
    to_port = 8094
    protocol = "TCP"
    cidr_blocks = ["0.0.0.0/0"]
  }

  # ???
  ingress {
    from_port = 6443
    to_port = 6443
    protocol = "TCP"
    cidr_blocks = ["0.0.0.0/0"]
  }

  # ???
  ingress {
    from_port = 8000
    to_port = 8999
    protocol = "TCP"
    cidr_blocks = ["0.0.0.0/0"]
  }

  # icmp (intra-group)
  ingress {
    self = true
    from_port = 0
    to_port = 0
    protocol = "-1"
  }

  # icmp (with the default group)
  ingress {
    from_port = 0
    to_port = 0
    protocol = "-1"
    security_groups = ["${aws_vpc.vpc.default_security_group_id}"]
  }

  # kubelet nodeport range
  ingress {
    from_port = "${var.kraken_port_low}"
    to_port = "${var.kraken_port_high}"
    protocol = "TCP"
    cidr_blocks = ["0.0.0.0/0"]
  }

  # icmp (outbound)
  egress {
    from_port = 0
    to_port = 0
    protocol = "-1"
    cidr_blocks = ["0.0.0.0/0"]
  }

  tags {
    Name = "Security group for ${var.aws_user_prefix} ${var.aws_cluster_prefix} cluster"
  }
}

resource "coreos_ami" "latest_ami" {
  channel = "${var.coreos_update_channel}"
  type = "hvm"
  region = "${var.aws_region}"
}

<<<<<<< HEAD
=======
resource "aws_s3_bucket" "b" {
  bucket = "${var.aws_kraken_s3_bucket}-${var.aws_user_prefix}-${var.aws_cluster_prefix}"
  acl = "public-read"
  policy = "{\"Version\": \"2012-10-17\", \"Statement\": [ { \"Sid\": \"Stmt1442424671241\", \"Action\": [ \"s3:GetObject\" ], \"Effect\": \"Allow\", \"Resource\": \"arn:aws:s3:::${var.aws_kraken_s3_bucket}-${var.aws_user_prefix}-${var.aws_cluster_prefix}/*\", \"Principal\": \"*\" } ] }"
}
resource "execute_command" "kube-cert-gen" {
  command = "${path.module}/../../generate-cert/make-cert-tokens.sh ${aws_instance.kubernetes_master.private_ip} ${var.dns_ip} ${path.module}/kube-cert"
  destroy_command = "rm -rf ${path.module}/kube-cert"
  # kube-certs.tgz
  #
  # ca.crt
  # known_tokens.csv
  # kube-proxy/kubeconfig
  # kubecfg.crt - not used yet
  # kubecfg.key - not used yet
  # kubelet/kubeconfig
  # server.cert
  # server.key
}
resource "aws_s3_bucket_object" "kube-certs-archive" {
  depends_on = ["aws_s3_bucket.b", "execute_command.kube-cert-gen"] # explicit dependency
  bucket = "${var.aws_kraken_s3_bucket}-${var.aws_user_prefix}-${var.aws_cluster_prefix}"
  key = "kube-certs.tgz"
  source = "${path.module}/kube-cert/kube-certs.tgz"
}

>>>>>>> 7310009f
resource "template_file" "etcd_cloudinit" {
  filename = "${path.module}/templates/etcd.yaml.tpl"
  vars {
    ansible_playbook_command = "${var.ansible_playbook_command}"
    ansible_playbook_file = "${var.ansible_playbook_file}"
    format_docker_storage_mnt = "${lookup(var.format_docker_storage_mnt, var.aws_storage_type_etcd)}"
    coreos_update_channel = "${var.coreos_update_channel}"
    coreos_reboot_strategy = "${var.coreos_reboot_strategy}"
    kubernetes_binaries_uri = "${var.kubernetes_binaries_uri}"
    logentries_token = "${var.logentries_token}"
    logentries_url = "${var.logentries_url}"
    kraken_repo = "${var.kraken_repo.repo}"
    kraken_branch = "${var.kraken_repo.branch}"
    kraken_commit = "${var.kraken_repo.commit_sha}"
    ansible_docker_image = "${var.ansible_docker_image}"
  }
}
resource "aws_instance" "kubernetes_etcd" {
  depends_on = ["aws_internet_gateway.vpc_gateway"] # explicit dependency
  ami = "${coreos_ami.latest_ami.ami}"
  instance_type = "${var.aws_etcd_type}"
  key_name = "${aws_key_pair.keypair.key_name}"
  vpc_security_group_ids = [ "${aws_security_group.vpc_secgroup.id}" ]
  subnet_id = "${aws_subnet.vpc_subnet.id}"
  associate_public_ip_address = true
  ebs_block_device {
    device_name = "${var.aws_storage_path.ebs}"
    volume_size = "${var.aws_volume_size_etcd}"
    volume_type = "${var.aws_volume_type_etcd}"
  }
  ephemeral_block_device {
    device_name = "${var.aws_storage_path.ephemeral}"
    virtual_name = "ephemeral0"
  }
  user_data = "${template_file.etcd_cloudinit.rendered}"
  tags {
    Name = "${var.aws_user_prefix}_${var.aws_cluster_prefix}_etcd"
    ShortName = "etcd"
    StorageType = "${var.aws_storage_type_etcd}"
  }
}

resource "template_file" "apiserver_cloudinit" {
  filename = "${path.module}/templates/apiserver.yaml.tpl"
  vars {
    ansible_playbook_command = "${var.ansible_playbook_command}"
    ansible_playbook_file = "${var.ansible_playbook_file}"
    cluster_name = "aws"
    dns_domain = "${var.dns_domain}"
    dns_ip = "${var.dns_ip}"
    dockercfg_base64 = "${var.dockercfg_base64}"
    etcd_private_ip = "${aws_instance.kubernetes_etcd.private_ip}"
    etcd_public_ip = "${aws_instance.kubernetes_etcd.public_ip}"
    hyperkube_deployment_mode = "${var.hyperkube_deployment_mode}"
    hyperkube_image = "${var.hyperkube_image}"
    interface_name = "eth0"
    kraken_services_branch = "${var.kraken_services_branch}"
    kraken_services_dirs = "${var.kraken_services_dirs}"
    kraken_services_repo = "${var.kraken_services_repo}"
    kubernetes_api_version = "${var.kubernetes_api_version}"
    kubernetes_binaries_uri = "${var.kubernetes_binaries_uri}"
    logentries_token = "${var.logentries_token}"
    logentries_url = "${var.logentries_url}"
    format_docker_storage_mnt = "${lookup(var.format_docker_storage_mnt, var.aws_storage_type_master)}"
    coreos_update_channel = "${var.coreos_update_channel}"
    coreos_reboot_strategy = "${var.coreos_reboot_strategy}"
    kraken_repo = "${var.kraken_repo.repo}"
    kraken_branch = "${var.kraken_repo.branch}"
    kraken_commit = "${var.kraken_repo.commit_sha}"
    ansible_docker_image = "${var.ansible_docker_image}"
  }
}
resource "aws_instance" "kubernetes_apiserver" {
  depends_on = ["aws_instance.kubernetes_etcd"]
  count = "${var.apiserver_count}"
  ami = "${coreos_ami.latest_ami.ami}"
  instance_type = "${var.aws_apiserver_type}"
  key_name = "${aws_key_pair.keypair.key_name}"
  vpc_security_group_ids = [ "${aws_security_group.vpc_secgroup.id}" ]
  subnet_id = "${aws_subnet.vpc_subnet.id}"
  associate_public_ip_address = true
  ebs_block_device {
    device_name = "${var.aws_storage_path.ebs}"
    volume_size = "${var.aws_volume_size_apiserver}"
    volume_type = "${var.aws_volume_type_apiserver}"
  }
  ephemeral_block_device {
    device_name = "${var.aws_storage_path.ephemeral}"
    virtual_name = "ephemeral0"
  }
  user_data = "${template_file.apiserver_cloudinit.rendered}"
  tags {
    Name = "${var.aws_user_prefix}_${var.aws_cluster_prefix}_apiserver-${format("%03d", count.index+1)}"
    ShortName = "${format("apiserver-%03d", count.index+1)}"
    StorageType = "${var.aws_storage_type_apiserver}"
  }
}

resource "template_file" "master_cloudinit" {
  filename = "${path.module}/templates/master.yaml.tpl"
  vars {
    ansible_playbook_command = "${var.ansible_playbook_command}"
    ansible_playbook_file = "${var.ansible_playbook_file}"
    cluster_master_record = "http://${var.aws_user_prefix}-master.${var.aws_cluster_domain}:8080"
    cluster_name = "aws"
    dns_domain = "${var.dns_domain}"
    dns_ip = "${var.dns_ip}"
    dockercfg_base64 = "${var.dockercfg_base64}"
    etcd_private_ip = "${aws_instance.kubernetes_etcd.private_ip}"
    etcd_public_ip = "${aws_instance.kubernetes_etcd.public_ip}"
    hyperkube_deployment_mode = "${var.hyperkube_deployment_mode}"
    hyperkube_image = "${var.hyperkube_image}"
    interface_name = "eth0"
    kraken_services_branch = "${var.kraken_services_branch}"
    kraken_services_dirs = "${var.kraken_services_dirs}"
    kraken_services_repo = "${var.kraken_services_repo}"
    kubernetes_api_version = "${var.kubernetes_api_version}"
    kubernetes_binaries_uri = "${var.kubernetes_binaries_uri}"
    logentries_token = "${var.logentries_token}"
    logentries_url = "${var.logentries_url}"
    short_name = "master"
    cluster_proxy_record = "${var.aws_user_prefix}-proxy.${var.aws_cluster_domain}"
    format_docker_storage_mnt = "${lookup(var.format_docker_storage_mnt, var.aws_storage_type_master)}"
    coreos_update_channel = "${var.coreos_update_channel}"
    coreos_reboot_strategy = "${var.coreos_reboot_strategy}"
    kraken_repo = "${var.kraken_repo.repo}"
    kraken_branch = "${var.kraken_repo.branch}"
    apiserver_nginx_pool = "${join(" ", concat(formatlist("server %v:8080;", aws_instance.kubernetes_apiserver.*.private_ip)))}"
    kraken_commit = "${var.kraken_repo.commit_sha}"
    ansible_docker_image = "${var.ansible_docker_image}"
  }
}
resource "aws_instance" "kubernetes_master" {
  depends_on = ["aws_instance.kubernetes_apiserver"]
  ami = "${coreos_ami.latest_ami.ami}"
  instance_type = "${var.aws_master_type}"
  key_name = "${aws_key_pair.keypair.key_name}"
  vpc_security_group_ids = [ "${aws_security_group.vpc_secgroup.id}" ]
  subnet_id = "${aws_subnet.vpc_subnet.id}"
  associate_public_ip_address = true
  ebs_block_device {
    device_name = "${var.aws_storage_path.ebs}"
    volume_size = "${var.aws_volume_size_master}"
    volume_type = "${var.aws_volume_type_master}"
  }
  ephemeral_block_device {
    device_name = "${var.aws_storage_path.ephemeral}"
    virtual_name = "ephemeral0"
  }
  user_data = "${template_file.master_cloudinit.rendered}"
  tags {
    Name = "${var.aws_user_prefix}_${var.aws_cluster_prefix}_master"
    ShortName = "master"
    StorageType = "${var.aws_storage_type_master}"
  }
}

resource "template_file" "node_cloudinit_special" {
  filename = "${path.module}/templates/node.yaml.tpl"
  count = "${var.special_node_count}"
  vars {
    ansible_playbook_command = "${var.ansible_playbook_command}"
    ansible_playbook_file = "${var.ansible_playbook_file}"
    cluster_master_record = "http://${var.aws_user_prefix}-master.${var.aws_cluster_domain}:8080"
    cluster_name = "aws"
    dns_domain = "${var.dns_domain}"
    dns_ip = "${var.dns_ip}"
    dockercfg_base64 = "${var.dockercfg_base64}"
    etcd_private_ip = "${aws_instance.kubernetes_etcd.private_ip}"
    etcd_public_ip = "${aws_instance.kubernetes_etcd.public_ip}"
    hyperkube_deployment_mode = "${var.hyperkube_deployment_mode}"
    hyperkube_image = "${var.hyperkube_image}"
    interface_name = "eth0"
    kraken_services_branch = "${var.kraken_services_branch}"
    kraken_services_dirs = "${var.kraken_services_dirs}"
    kraken_services_repo = "${var.kraken_services_repo}"
    kubernetes_api_version = "${var.kubernetes_api_version}"
    kubernetes_binaries_uri = "${var.kubernetes_binaries_uri}"
    logentries_token = "${var.logentries_token}"
    logentries_url = "${var.logentries_url}"
    master_private_ip = "${aws_instance.kubernetes_master.private_ip}"
    master_public_ip = "${aws_instance.kubernetes_master.public_ip}"
    cluster_proxy_record = "${var.aws_user_prefix}-proxy.${var.aws_cluster_domain}"
    format_docker_storage_mnt = "${lookup(var.format_docker_storage_mnt, element(split(",", var.aws_storage_type_special), count.index))}"
    coreos_update_channel = "${var.coreos_update_channel}"
    coreos_reboot_strategy = "${var.coreos_reboot_strategy}"
    short_name = "node-${format("%03d", count.index+1)}"
    kraken_repo = "${var.kraken_repo.repo}"
    kraken_branch = "${var.kraken_repo.branch}"
    kraken_commit = "${var.kraken_repo.commit_sha}"
    ansible_docker_image = "${var.ansible_docker_image}"
  }
}
resource "aws_instance" "kubernetes_node_special" {
  count = "${var.special_node_count}"
  ami = "${coreos_ami.latest_ami.ami}"
  instance_type = "${element(split(",", var.aws_special_node_type), count.index)}"
  key_name = "${aws_key_pair.keypair.key_name}"
  vpc_security_group_ids = [ "${aws_security_group.vpc_secgroup.id}" ]
  subnet_id = "${aws_subnet.vpc_subnet.id}"
  associate_public_ip_address = true
  ebs_block_device {
    device_name = "${var.aws_storage_path.ebs}"
    volume_size = "${element(split(",", var.aws_volume_size_special), count.index)}"
    volume_type = "${element(split(",", var.aws_volume_type_special), count.index)}"
  }
  ephemeral_block_device {
    device_name = "${var.aws_storage_path.ephemeral}"
    virtual_name = "ephemeral0"
  }
  user_data = "${element(template_file.node_cloudinit_special.*.rendered, count.index)}"
  tags {
    Name = "${var.aws_user_prefix}_${var.aws_cluster_prefix}_node-${format("%03d", count.index+1)}"
    ShortName = "${format("node-%03d", count.index+1)}"
    StorageType = "${element(split(",", var.aws_storage_type_special), count.index)}"
  }
}

resource "template_file" "node_cloudinit" {
  filename = "${path.module}/templates/node.yaml.tpl"
  vars {
    ansible_playbook_command = "${var.ansible_playbook_command}"
    ansible_playbook_file = "${var.ansible_playbook_file}"
    cluster_master_record = "http://${var.aws_user_prefix}-master.${var.aws_cluster_domain}:8080"
    cluster_name = "aws"
    dns_domain = "${var.dns_domain}"
    dns_ip = "${var.dns_ip}"
    dockercfg_base64 = "${var.dockercfg_base64}"
    etcd_private_ip = "${aws_instance.kubernetes_etcd.private_ip}"
    etcd_public_ip = "${aws_instance.kubernetes_etcd.public_ip}"
    hyperkube_deployment_mode = "${var.hyperkube_deployment_mode}"
    hyperkube_image = "${var.hyperkube_image}"
    interface_name = "eth0"
    kraken_services_branch = "${var.kraken_services_branch}"
    kraken_services_dirs = "${var.kraken_services_dirs}"
    kraken_services_repo = "${var.kraken_services_repo}"
    kubernetes_api_version = "${var.kubernetes_api_version}"
    kubernetes_binaries_uri = "${var.kubernetes_binaries_uri}"
    logentries_token = "${var.logentries_token}"
    logentries_url = "${var.logentries_url}"
    master_private_ip = "${aws_instance.kubernetes_master.private_ip}"
    master_public_ip = "${aws_instance.kubernetes_master.public_ip}"
    cluster_proxy_record = "${var.aws_user_prefix}-proxy.${var.aws_cluster_domain}"
    format_docker_storage_mnt = "${lookup(var.format_docker_storage_mnt, var.aws_storage_type)}"
    coreos_update_channel = "${var.coreos_update_channel}"
    coreos_reboot_strategy = "${var.coreos_reboot_strategy}"
    short_name = "autoscaled"
    kraken_repo = "${var.kraken_repo.repo}"
    kraken_branch = "${var.kraken_repo.branch}"
    kraken_commit = "${var.kraken_repo.commit_sha}"
    ansible_docker_image = "${var.ansible_docker_image}"
  }
}
resource "aws_launch_configuration" "kubernetes_node" {
  image_id = "${coreos_ami.latest_ami.ami}"
  instance_type = "${var.aws_node_type}"
  key_name = "${aws_key_pair.keypair.key_name}"
  security_groups  = [ "${aws_security_group.vpc_secgroup.id}" ]
  associate_public_ip_address = true
  user_data = "${template_file.node_cloudinit.rendered}"
  ebs_block_device {
    device_name = "${var.aws_storage_path.ebs}"
    volume_size = "${var.aws_volume_size}"
    volume_type = "${var.aws_volume_type}"
  }
  ephemeral_block_device {
    device_name = "${var.aws_storage_path.ephemeral}"
    virtual_name = "ephemeral0"
  }
}
resource "aws_autoscaling_group" "kubernetes_nodes" {
  name = "${var.aws_user_prefix}_${var.aws_cluster_prefix}_nodes"
  max_size = "${var.node_count}"
  min_size = "${var.node_count}"
  desired_capacity = "${var.node_count}"
  force_delete = true
  wait_for_capacity_timeout = "0"
  health_check_grace_period = "30"
  default_cooldown = "10"
  vpc_zone_identifier = ["${aws_subnet.vpc_subnet.id}"]
  launch_configuration = "${aws_launch_configuration.kubernetes_node.name}"
  health_check_type = "EC2"
  tag {
    key = "StorageType"
    value = "${var.aws_storage_type}"
    propagate_at_launch = true
  }
  tag {
    key = "Name"
    value = "${var.aws_user_prefix}_${var.aws_cluster_prefix}_node-autoscaled"
    propagate_at_launch = true
  }
  tag {
    key = "ShortName"
    value = "node-autoscaled"
    propagate_at_launch = true
  }
}

resource "aws_route53_record" "master_record" {
  zone_id = "${var.aws_zone_id}"
  name = "${var.aws_user_prefix}-master.${var.aws_cluster_domain}"
  type = "A"
  ttl = "30"
  records = ["${aws_instance.kubernetes_master.public_ip}"]
}
resource "aws_route53_record" "proxy_record" {
  zone_id = "${var.aws_zone_id}"
  name = "${var.aws_user_prefix}-proxy.${var.aws_cluster_domain}"
  type = "A"
  ttl = "30"
  records = ["${aws_instance.kubernetes_node_special.0.public_ip}"]
}


resource "template_file" "ansible_inventory" {
  filename = "${path.module}/templates/ansible.inventory.tpl"
  vars {
    ansible_ssh_private_key_file = "${var.aws_local_private_key}"
    etcd_public_ip = "${aws_instance.kubernetes_etcd.public_ip}"
    master_public_ip = "${aws_instance.kubernetes_master.public_ip}"
    cluster_name = "aws"
    cluster_master_record = "http://${var.aws_user_prefix}-master.${var.aws_cluster_domain}:8080"
    nodes_inventory_info = "${join("\n", formatlist("%v ansible_ssh_host=%v", aws_instance.kubernetes_node_special.*.tags.ShortName, aws_instance.kubernetes_node_special.*.public_ip))}"
    dns_domain = "${var.dns_domain}"
    dns_ip = "${var.dns_ip}"
    dockercfg_base64 = "${var.dockercfg_base64}"
    etcd_private_ip = "${aws_instance.kubernetes_etcd.private_ip}"
    etcd_public_ip = "${aws_instance.kubernetes_etcd.public_ip}"
    hyperkube_deployment_mode = "${var.hyperkube_deployment_mode}"
    hyperkube_image = "${var.hyperkube_image}"
    interface_name = "eth0"
    kraken_services_branch = "${var.kraken_services_branch}"
    kraken_services_dirs = "${var.kraken_services_dirs}"
    kraken_services_repo = "${var.kraken_services_repo}"
    kubernetes_api_version = "${var.kubernetes_api_version}"
    kubernetes_binaries_uri = "${var.kubernetes_binaries_uri}"
    logentries_token = "${var.logentries_token}"
    logentries_url = "${var.logentries_url}"
    master_private_ip = "${aws_instance.kubernetes_master.private_ip}"
    master_public_ip = "${aws_instance.kubernetes_master.public_ip}"
    apiservers_inventory_info = "${join("\n", concat(formatlist("%v ansible_ssh_host=%v", aws_instance.kubernetes_apiserver.*.tags.ShortName, aws_instance.kubernetes_apiserver.*.public_ip)))}"
    cluster_proxy_record = "${var.aws_user_prefix}-proxy.${var.aws_cluster_domain}"
    format_docker_storage_mnt = "${lookup(var.format_docker_storage_mnt, var.aws_storage_type)}"
    coreos_update_channel = "${var.coreos_update_channel}"
    coreos_reboot_strategy = "${var.coreos_reboot_strategy}"
    apiserver_nginx_pool = "${join(" ", concat(formatlist("server %v:8080;", aws_instance.kubernetes_apiserver.*.private_ip)))}"
  }

  provisioner "local-exec" {
    command = "cat << 'EOF' > ${path.module}/rendered/ansible.inventory\n${self.rendered}\nEOF"
  }

  # a special trick to run against localhost without using inventory
  provisioner "local-exec" {
    command = "ansible-playbook -i 'localhost,' --connection=local ${path.module}/../../ansible/localhost_pre_provision.yaml --extra-vars 'cluster_name=aws cluster_master_record=http://${var.aws_user_prefix}-master.${var.aws_cluster_domain}:8080'"
  }

  provisioner "local-exec" {
    command = "AWS_ACCESS_KEY_ID=${var.aws_access_key} AWS_SECRET_ACCESS_KEY=${var.aws_secret_key} AWS_DEFAULT_REGION=${var.aws_region} ${path.module}/kraken_asg_helper.sh --cluster aws --limit ${var.node_count + var.special_node_count} --name ${var.aws_user_prefix}_${var.aws_cluster_prefix}_nodes --output ${path.module}/rendered/ansible.inventory --singlewait ${var.asg_wait_single} --totalwaits ${var.asg_wait_total} --offset ${var.special_node_count} --retries ${var.asg_retries} --etcd ${aws_instance.kubernetes_etcd.public_ip} --port 4001"
  }
}<|MERGE_RESOLUTION|>--- conflicted
+++ resolved
@@ -207,35 +207,6 @@
   region = "${var.aws_region}"
 }
 
-<<<<<<< HEAD
-=======
-resource "aws_s3_bucket" "b" {
-  bucket = "${var.aws_kraken_s3_bucket}-${var.aws_user_prefix}-${var.aws_cluster_prefix}"
-  acl = "public-read"
-  policy = "{\"Version\": \"2012-10-17\", \"Statement\": [ { \"Sid\": \"Stmt1442424671241\", \"Action\": [ \"s3:GetObject\" ], \"Effect\": \"Allow\", \"Resource\": \"arn:aws:s3:::${var.aws_kraken_s3_bucket}-${var.aws_user_prefix}-${var.aws_cluster_prefix}/*\", \"Principal\": \"*\" } ] }"
-}
-resource "execute_command" "kube-cert-gen" {
-  command = "${path.module}/../../generate-cert/make-cert-tokens.sh ${aws_instance.kubernetes_master.private_ip} ${var.dns_ip} ${path.module}/kube-cert"
-  destroy_command = "rm -rf ${path.module}/kube-cert"
-  # kube-certs.tgz
-  #
-  # ca.crt
-  # known_tokens.csv
-  # kube-proxy/kubeconfig
-  # kubecfg.crt - not used yet
-  # kubecfg.key - not used yet
-  # kubelet/kubeconfig
-  # server.cert
-  # server.key
-}
-resource "aws_s3_bucket_object" "kube-certs-archive" {
-  depends_on = ["aws_s3_bucket.b", "execute_command.kube-cert-gen"] # explicit dependency
-  bucket = "${var.aws_kraken_s3_bucket}-${var.aws_user_prefix}-${var.aws_cluster_prefix}"
-  key = "kube-certs.tgz"
-  source = "${path.module}/kube-cert/kube-certs.tgz"
-}
-
->>>>>>> 7310009f
 resource "template_file" "etcd_cloudinit" {
   filename = "${path.module}/templates/etcd.yaml.tpl"
   vars {
