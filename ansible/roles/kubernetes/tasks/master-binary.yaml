---
<<<<<<< HEAD
- name: Create hyperkube controller-manager
=======

# master-binary

- name: Create hyperkube-binary-apiserver
  template: src=hyperkube-binary-apiserver.service.ansible
            dest=/etc/systemd/system/hyperkube-binary-apiserver.service
  sudo: yes
  notify:
    - reload systemd
    - restart hyperkube-binary-apiserver

- name: Create hyperkube-binary-controller-manager
>>>>>>> 1401a878
  template: src=hyperkube-binary-controller-manager.service.ansible
            dest=/etc/systemd/system/hyperkube-binary-controller-manager.service
  sudo: yes
  notify:
    - reload systemd
    - restart hyperkube-binary-controller-manager

- name: Create hyperkube-binary-scheduler
  template: src=hyperkube-binary-scheduler.service.ansible
            dest=/etc/systemd/system/hyperkube-binary-scheduler.service
  sudo: yes
  notify:
    - reload systemd
    - restart hyperkube-binary-scheduler

<<<<<<< HEAD
- name: notify systemd of config changes
  command: systemctl daemon-reload
  sudo: yes

- name: start hyperkube controller-manager and set to start on startup
  service: name=hyperkube-binary-controller-manager state=restarted enabled=yes
  sudo: yes

- name: start hyperkube scheduler and set to start on startup
  service: name=hyperkube-binary-scheduler state=restarted enabled=yes
  sudo: yes
=======
# master-common
>>>>>>> 1401a878

- name: write kube config
  local_action: shell kubectl config set-cluster {{cluster_name}} --server={{cluster_master_record}}<|MERGE_RESOLUTION|>--- conflicted
+++ resolved
@@ -1,7 +1,4 @@
 ---
-<<<<<<< HEAD
-- name: Create hyperkube controller-manager
-=======
 
 # master-binary
 
@@ -14,7 +11,6 @@
     - restart hyperkube-binary-apiserver
 
 - name: Create hyperkube-binary-controller-manager
->>>>>>> 1401a878
   template: src=hyperkube-binary-controller-manager.service.ansible
             dest=/etc/systemd/system/hyperkube-binary-controller-manager.service
   sudo: yes
@@ -30,21 +26,7 @@
     - reload systemd
     - restart hyperkube-binary-scheduler
 
-<<<<<<< HEAD
-- name: notify systemd of config changes
-  command: systemctl daemon-reload
-  sudo: yes
-
-- name: start hyperkube controller-manager and set to start on startup
-  service: name=hyperkube-binary-controller-manager state=restarted enabled=yes
-  sudo: yes
-
-- name: start hyperkube scheduler and set to start on startup
-  service: name=hyperkube-binary-scheduler state=restarted enabled=yes
-  sudo: yes
-=======
 # master-common
->>>>>>> 1401a878
 
 - name: write kube config
   local_action: shell kubectl config set-cluster {{cluster_name}} --server={{cluster_master_record}}