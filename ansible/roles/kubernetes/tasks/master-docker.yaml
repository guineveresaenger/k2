---

# master-docker

- name: Create /opt/bin/manifests for configs
  sudo: yes
  file: >
    path=/opt/bin/manifests
    state=directory
    owner=core
    group=core

- name: copy master manifest config
  template: src=kubernetes-master-pod.json.ansible
            dest=/opt/bin/manifests/master.json
  sudo: yes

- name: Create hyperkube-docker-master
  template: src=hyperkube-docker-master.service.ansible
            dest=/etc/systemd/system/hyperkube-docker-master.service
  sudo: yes
  notify:
    - reload systemd
    - restart hyperkube-docker-master

- name: Create hyperkube-docker-proxy
  template: src=hyperkube-docker-proxy.service.ansible
            dest=/etc/systemd/system/hyperkube-docker-proxy.service
  sudo: yes
  notify:
    - reload systemd
    - restart hyperkube-docker-proxy

<<<<<<< HEAD
# master-common

- name: write kube config
  local_action: shell kubectl config set-cluster {{cluster_name}} --server={{cluster_master_record}}
=======
- name: notify systemd of config changes
  command: systemctl daemon-reload
  sudo: yes

- name: start hyperkube master and set to start on startup
  service: name=hyperkube-docker-master state=restarted enabled=yes
  sudo: yes

- name: start hyperkube proxy and set to start on startup
  service: name=hyperkube-docker-proxy state=restarted enabled=yes
  sudo: yes
>>>>>>> 223e3264
<|MERGE_RESOLUTION|>--- conflicted
+++ resolved
@@ -31,21 +31,5 @@
     - reload systemd
     - restart hyperkube-docker-proxy
 
-<<<<<<< HEAD
-# master-common
-
 - name: write kube config
-  local_action: shell kubectl config set-cluster {{cluster_name}} --server={{cluster_master_record}}
-=======
-- name: notify systemd of config changes
-  command: systemctl daemon-reload
-  sudo: yes
-
-- name: start hyperkube master and set to start on startup
-  service: name=hyperkube-docker-master state=restarted enabled=yes
-  sudo: yes
-
-- name: start hyperkube proxy and set to start on startup
-  service: name=hyperkube-docker-proxy state=restarted enabled=yes
-  sudo: yes
->>>>>>> 223e3264
+  local_action: shell kubectl config set-cluster {{cluster_name}} --server={{cluster_master_record}}