--- conflicted
+++ resolved
@@ -13,23 +13,20 @@
 - include: kraken-services.yaml
   when: "'master' in group_names"
 
-# Kubernetes node specific tasks
+# Kubernetes node and special node specific tasks
 - include: node-pre.yaml
   when: "'nodes' in group_names"
-- include: node-binary.yaml
-  when: "'node' in group_names and hyperkube_deployment_mode == 'binary'"
-- include: node-docker.yaml
-  when: "'node' in group_names and hyperkube_deployment_mode == 'docker'"
+- include: node-pre.yaml
+  when: "'specialnodes' in group_names"
 - include: node-binary.yaml
   when: "'nodes' in group_names and hyperkube_deployment_mode == 'binary'"
-- include: node-docker.yaml
-  when: "'nodes' in group_names and hyperkube_deployment_mode == 'docker'"
-<<<<<<< HEAD
-- include: node-post.yaml
-  when: "'nodes' in group_names"
-=======
 - include: node-binary.yaml
   when: "'specialnodes' in group_names and hyperkube_deployment_mode == 'binary'"
 - include: node-docker.yaml
+  when: "'nodes' in group_names and hyperkube_deployment_mode == 'docker'"
+- include: node-docker.yaml
   when: "'specialnodes' in group_names and hyperkube_deployment_mode == 'docker'"
->>>>>>> 223e3264
+- include: node-post.yaml
+  when: "'nodes' in group_names"
+- include: node-post.yaml
+  when: "'specialnodes' in group_names"