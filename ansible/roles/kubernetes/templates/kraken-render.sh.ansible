#! /usr/bin/bash
set -x
cd /opt/bin/kraken-services
sed -e 's,$CLUSTER_DOMAIN,{{dns_domain}},g' \
    -e 's,$DOCKERCFG_BASE64,{{dockercfg_base64}},g' \
<<<<<<< HEAD
    -e 's,$INFLUXDB_EXTERNAL_HOST,{{node_001_public_ip}},g' \
=======
    -e 's,$INFLUXDB_EXTERNAL_HOST,{{cluster_proxy_record}},g' \
>>>>>>> 8d752655
    -e 's,$KUBE_APISERVER_IP,{{master_private_ip}},g' \
    -e 's,$KUBE_CONTROLLER_IP,{{master_private_ip}},g' \
    -e 's,$KUBE_ETCD_IP,{{ etcd_private_ip }},g' \
    -e 's,$KUBE_MASTER_URL,http://{{master_private_ip}}:8080,g' \
    -e 's,$KUBE_SCHEDULER_IP,{{master_private_ip}},g' \
    -i -- ./*/*.{json,yaml}<|MERGE_RESOLUTION|>--- conflicted
+++ resolved
@@ -3,11 +3,7 @@
 cd /opt/bin/kraken-services
 sed -e 's,$CLUSTER_DOMAIN,{{dns_domain}},g' \
     -e 's,$DOCKERCFG_BASE64,{{dockercfg_base64}},g' \
-<<<<<<< HEAD
-    -e 's,$INFLUXDB_EXTERNAL_HOST,{{node_001_public_ip}},g' \
-=======
     -e 's,$INFLUXDB_EXTERNAL_HOST,{{cluster_proxy_record}},g' \
->>>>>>> 8d752655
     -e 's,$KUBE_APISERVER_IP,{{master_private_ip}},g' \
     -e 's,$KUBE_CONTROLLER_IP,{{master_private_ip}},g' \
     -e 's,$KUBE_ETCD_IP,{{ etcd_private_ip }},g' \
