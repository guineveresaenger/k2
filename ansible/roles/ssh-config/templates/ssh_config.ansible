Host master
    HostName {{ master_public_ip }}
    StrictHostKeyChecking no
    UserKnownHostsFile=/dev/null
    Port 22
    User core
    IdentityFile {{ ansible_ssh_private_key_file }}
Host etcd
    HostName {{ etcd_public_ip }}
    StrictHostKeyChecking no
    UserKnownHostsFile=/dev/null
    Port 22
    User core
    IdentityFile {{ ansible_ssh_private_key_file }}
<<<<<<< HEAD
{% for host in groups['apiservers'] %}
=======
{% for host in groups['specialnodes'] %}
>>>>>>> 8d752655
Host {{ hostvars[host]['inventory_hostname'] }}
    HostName {{ hostvars[host]['ansible_ssh_host'] }}
    StrictHostKeyChecking no
    UserKnownHostsFile=/dev/null
    Port 22
    User core
    IdentityFile {{ ansible_ssh_private_key_file }}
{% endfor %}
{% for host in groups['nodes'] %}
Host {{ hostvars[host]['inventory_hostname'] }}
    HostName {{ hostvars[host]['ansible_ssh_host'] }}
    StrictHostKeyChecking no
    UserKnownHostsFile=/dev/null
    Port 22
    User core
    IdentityFile {{ ansible_ssh_private_key_file }}
{% endfor %}<|MERGE_RESOLUTION|>--- conflicted
+++ resolved
@@ -12,11 +12,16 @@
     Port 22
     User core
     IdentityFile {{ ansible_ssh_private_key_file }}
-<<<<<<< HEAD
 {% for host in groups['apiservers'] %}
-=======
+Host {{ hostvars[host]['inventory_hostname'] }}
+    HostName {{ hostvars[host]['ansible_ssh_host'] }}
+    StrictHostKeyChecking no
+    UserKnownHostsFile=/dev/null
+    Port 22
+    User core
+    IdentityFile {{ ansible_ssh_private_key_file }}
+{% endfor %}
 {% for host in groups['specialnodes'] %}
->>>>>>> 8d752655
 Host {{ hostvars[host]['inventory_hostname'] }}
     HostName {{ hostvars[host]['ansible_ssh_host'] }}
     StrictHostKeyChecking no
