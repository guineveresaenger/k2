---
- name: Generate master .units.flanneld.part files
  template: src=units.flanneld.part.jinja2
<<<<<<< HEAD
            dest="{{playbook_dir}}/../generated/{{kraken_config.cluster}}/master.units.flanneld.part"
  with_items: "{{kraken_config.master}}"
=======
            dest="{{ config_base | expanduser }}/{{kraken_config.cluster}}/master.units.flanneld.part"
  with_items:
    - "{{kraken_config.master}}"
>>>>>>> 86157e3c

- name: Generate nodes .units.flanneld.part files
  template: src=units.flanneld.part.jinja2
            dest="{{ config_base | expanduser }}/{{kraken_config.cluster}}/node.{{item.name}}.units.flanneld.part"
  with_items: "{{kraken_config.node}}"

- name: Generate master .cores.flanneld.part files
  template: src=coreos.flanneld.part.jinja2
<<<<<<< HEAD
            dest="{{playbook_dir}}/../generated/{{kraken_config.cluster}}/master.coreos.flanneld.part"
  with_items: "{{kraken_config.master}}"
=======
            dest="{{ config_base | expanduser }}/{{kraken_config.cluster}}/master.coreos.flanneld.part"
>>>>>>> 86157e3c

- name: Generate nodes .coreos.flanneld.part files
  template: src=coreos.flanneld.part.jinja2
            dest="{{ config_base | expanduser }}/{{kraken_config.cluster}}/node.{{item.name}}.coreos.flanneld.part"
  with_items: "{{kraken_config.node}}"<|MERGE_RESOLUTION|>--- conflicted
+++ resolved
@@ -1,14 +1,9 @@
 ---
 - name: Generate master .units.flanneld.part files
   template: src=units.flanneld.part.jinja2
-<<<<<<< HEAD
-            dest="{{playbook_dir}}/../generated/{{kraken_config.cluster}}/master.units.flanneld.part"
-  with_items: "{{kraken_config.master}}"
-=======
             dest="{{ config_base | expanduser }}/{{kraken_config.cluster}}/master.units.flanneld.part"
   with_items:
     - "{{kraken_config.master}}"
->>>>>>> 86157e3c
 
 - name: Generate nodes .units.flanneld.part files
   template: src=units.flanneld.part.jinja2
@@ -17,12 +12,7 @@
 
 - name: Generate master .cores.flanneld.part files
   template: src=coreos.flanneld.part.jinja2
-<<<<<<< HEAD
-            dest="{{playbook_dir}}/../generated/{{kraken_config.cluster}}/master.coreos.flanneld.part"
-  with_items: "{{kraken_config.master}}"
-=======
             dest="{{ config_base | expanduser }}/{{kraken_config.cluster}}/master.coreos.flanneld.part"
->>>>>>> 86157e3c
 
 - name: Generate nodes .coreos.flanneld.part files
   template: src=coreos.flanneld.part.jinja2
