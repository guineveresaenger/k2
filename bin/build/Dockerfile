FROM buildpack-deps:jessie-scm
MAINTAINER Marat Garafutdinov <marat.g@samsung.com>

<<<<<<< HEAD
ENV TERRAFORM_VERSION=0.6.14 \
    TERRAFORM_EXECUTE_VERSION=v0.0.2 \
    TERRAFORM_COREOSBOX_VERSION=v0.0.1 \
    KUBERNETES_VERSION=v1.1.3 \
    ANSIBLE_VERSION=2.0.0.2 \
    AWSCLI_VERSION=1.10.4
=======
# versions
ENV TERRAFORM_VERSION 0.6.14
ENV TERRAFORM_EXECUTE_VERSION v0.0.2
ENV TERRAFORM_COREOSBOX_VERSION v0.0.1
ENV KUBERNETES_VERSION v1.1.3
>>>>>>> 9bf83b6f

# system dependencie
RUN apt-get update \
    && apt-get install -y --force-yes \
      build-essential \
      curl \
      jq \
      libffi-dev \
      python-dev \
      python-pip \
      python-yaml \
      openssh-client \
      libssl-dev \
      unzip \
      vim \
    && apt-get clean \
    && rm -rf /var/lib/apt/lists/* /tmp/* /var/tmp/*

# python dependencies
COPY bin/build/requirements.txt /tmp/requirements.txt
RUN pip install --upgrade --requirement /tmp/requirements.txt \
    && rm -rf /var/lib/apt/lists/* /tmp/* /var/tmp/*

# terraform and custom providers
RUN wget https://releases.hashicorp.com/terraform/${TERRAFORM_VERSION}/terraform_${TERRAFORM_VERSION}_linux_amd64.zip \
    && wget https://github.com/samsung-cnct/terraform-provider-execute/releases/download/${TERRAFORM_EXECUTE_VERSION}/terraform-provider-execute_linux_amd64.tar.gz \
    && wget https://github.com/samsung-cnct/terraform-provider-coreosbox/releases/download/${TERRAFORM_COREOSBOX_VERSION}/terraform-provider-coreosbox_linux_amd64.tar.gz \
    && unzip -o terraform_${TERRAFORM_VERSION}_linux_amd64.zip -d /usr/local/bin \
    && tar -xvf terraform-provider-coreosbox_linux_amd64.tar.gz \
    && tar -xvf terraform-provider-execute_linux_amd64.tar.gz \
    && cp terraform* /usr/local/bin \
    && rm terraform*

# kubectl
RUN wget https://github.com/GoogleCloudPlatform/kubernetes/releases/download/${KUBERNETES_VERSION}/kubernetes.tar.gz \
    && tar -xvf kubernetes.tar.gz \
    && cp kubernetes/platforms/linux/amd64/kubectl /usr/bin \
    && rm kubernetes.tar.gz

# generate a keypair
RUN ssh-keygen -q -t rsa -N '' -f /root/.ssh/id_rsa

COPY ansible/build/ansible.cfg /etc/ansible/ansible.cfg
COPY ansible /opt/kraken/ansible/
COPY terraform /opt/kraken/terraform
COPY hack /opt/kraken/hack
COPY bin/build/*.sh /opt/kraken/<|MERGE_RESOLUTION|>--- conflicted
+++ resolved
@@ -1,20 +1,10 @@
 FROM buildpack-deps:jessie-scm
 MAINTAINER Marat Garafutdinov <marat.g@samsung.com>
 
-<<<<<<< HEAD
 ENV TERRAFORM_VERSION=0.6.14 \
     TERRAFORM_EXECUTE_VERSION=v0.0.2 \
     TERRAFORM_COREOSBOX_VERSION=v0.0.1 \
     KUBERNETES_VERSION=v1.1.3 \
-    ANSIBLE_VERSION=2.0.0.2 \
-    AWSCLI_VERSION=1.10.4
-=======
-# versions
-ENV TERRAFORM_VERSION 0.6.14
-ENV TERRAFORM_EXECUTE_VERSION v0.0.2
-ENV TERRAFORM_COREOSBOX_VERSION v0.0.1
-ENV KUBERNETES_VERSION v1.1.3
->>>>>>> 9bf83b6f
 
 # system dependencie
 RUN apt-get update \
