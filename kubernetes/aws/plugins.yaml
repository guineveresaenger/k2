--- conflicted
+++ resolved
@@ -2,10 +2,7 @@
 plugins:
   - name: vagrant-aws
     version: 0.6.0
-<<<<<<< HEAD
   - name: vagrant-aws-route53
     version: 0.3.2
-=======
   - name: vagrant-triggers
-    version: 0.5.0
->>>>>>> d7acf810
+    version: 0.5.0