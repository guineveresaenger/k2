#cloud-config

---
write_files:
- path: /opt/bin/nginx-render.sh
  owner: root
  content: |
    #! /usr/bin/bash
    set -e
    mkdir -p /opt/nginx && cd /opt/nginx
    touch nginx.conf
    cat > nginx.conf <<EOF
    worker_processes  1;
    error_log /var/log/error.log debug;
    events {
        worker_connections 1024;
    }
    http {
        upstream apiservers {
            <%= apiserver_pool %>;
        }

        server {
            listen 8080;

            location / {
                proxy_pass http://apiservers;
            }
        }
    }
    EOF

- path: /opt/bin/download-kraken-services.sh
  owner: root
  content: |
    #! /usr/bin/bash
    set -x
    mkdir -p /opt/bin/kraken-services && cd /opt/bin/kraken-services
    git clone <%= kraken_services_repo %> .
    # use explicit form incase branch name matches filename in repo and avoids shortcut
    git checkout -B <%= kraken_services_branch %> origin/<%= kraken_services_branch %>
- path: /opt/bin/wait4-kube-etcd.sh
  owner: root
  content: |
    #! /usr/bin/bash
    until curl http://<%= kube_etcd_ip %>:4001/v2/machines; do sleep 2; done
- path: /opt/bin/wait4-local-etcd.sh
  owner: root
  content: |
    #! /usr/bin/bash
    until curl http://127.0.0.1:4001/v2/machines; do sleep 2; done
- path: /opt/bin/wait4finalnode.sh
  owner: root
  content: |
    #! /usr/bin/bash
    # It's now waiting for the apiserver pool
    until curl http://localhost:8080/; do sleep 2; done
- path: /opt/bin/kraken-render.sh
  owner: root
  content: |
    #! /usr/bin/bash
    set -x
    cd /opt/bin/kraken-services
    sed -e 's,$KUBE_APISERVER_IP,<%= master_cluster_ip %>,g' \
        -e 's,$KUBE_CONTROLLER_IP,<%= master_cluster_ip %>,g' \
        -e 's,$KUBE_SCHEDULER_IP,<%= master_cluster_ip %>,g' \
        -e 's,$KUBE_ETCD_IP,<%= kube_etcd_ip %>,g' \
        -e 's,$KUBE_MASTER_URL,http://<%= master_cluster_ip %>:8080,g' \
        -e 's,$CLUSTER_DOMAIN,<%= dns_domain %>,g' \
        -e 's,$INFLUXDB_EXTERNAL_HOST,<%= node_01_public_ip %>,g' \
        -e 's,$DOCKERCFG_BASE64,<%= dockercfg_base64 %>,g' \
        -i -- ./*/*.{json,yaml}
- path: /opt/bin/kraken-create.sh
  owner: root
  content: |
    #! /usr/bin/bash
    set -x
    cd /opt/bin/kraken-services
    for dir in $*; do
      /opt/bin/kubectl --server=http://<%= master_cluster_ip %>:8080 create -f ./$dir/
    done
- path: /opt/bin/wait4skydns.sh
  owner: root
  content: |
    #! /usr/bin/bash
    sleep 60
coreos:
  etcd2:
    proxy: on
    listen-client-urls: http://0.0.0.0:2379,http://0.0.0.0:4001
    advertise-client-urls: http://0.0.0.0:2379,http://0.0.0.0:4001
    initial-cluster: etcd=http://<%= kube_etcd_ip %>:2380
  fleet:
    etcd-servers: http://$private_ipv4:4001
    public-ip: $public_ipv4
    metadata: "role=master"
  flannel:
    etcd-endpoints: http://<%= kube_etcd_ip %>:4001
    interface: $private_ipv4
  units:
    <% if drive_type == 'ebs' %>
    - name: format-ebs.service
      command: start
      content: |
        [Unit]
        Description=Formats the EBS drive
        [Service]
        Type=oneshot
        RemainAfterExit=yes
        ExecStart=/usr/sbin/wipefs -f /dev/xvdf
        ExecStart=/usr/sbin/mkfs.ext4 -F /dev/xvdf
    - name: var-lib-docker.mount
      command: start
      content: |
        [Unit]
        Description=Mount EBS to /var/lib/docker
        Requires=format-ebs.service
        After=format-ebs.service
        Before=docker.service
        [Mount]
        What=/dev/xvdf
        Where=/var/lib/docker
        Type=ext4
<% end %>
<% if drive_type == 'ephemeral' %>
    - name: format-ephemeral.service
      command: start
      content: |
        [Unit]
        Description=Formats the ephemeral drive
        [Service]
        Type=oneshot
        RemainAfterExit=yes
        ExecStart=/usr/sbin/wipefs -f /dev/xvdb
        ExecStart=/usr/sbin/mkfs.ext4 -F /dev/xvdb
    - name: var-lib-docker.mount
      command: start
      content: |
        [Unit]
        Description=Mount ephemeral to /var/lib/docker
        Requires=format-ephemeral.service
        After=format-ephemeral.service
        Before=docker.service
        [Mount]
        What=/dev/xvdb
        Where=/var/lib/docker
        Type=ext4
<% end %>
    - name: docker-tcp.socket
      command: start
      enable: true
      content: |
        [Unit]
        Description=Docker TCP Socket for the API

        [Socket]
        ListenStream=0.0.0.0:4243
        BindIPv6Only=both
        Service=docker.service

        [Install]
        WantedBy=sockets.target
    - name: wait4-kube-etcd.service
      command: start
      content: |
        [Unit]
        Description=Wait for etcd to come up
        Requires=network-online.target
        After=network-online.target
        Before=flannel.service

        [Service]
        ExecStartPre=/usr/bin/chmod +x /opt/bin/wait4-kube-etcd.sh
        ExecStart=/usr/bin/bash /opt/bin/wait4-kube-etcd.sh
        RemainAfterExit=true
        Type=oneshot
    - name: etcd2.service
      command: start
    - name: setup-network-environment.service
      command: start
      content: |
        [Unit]
        Description=Setup Network Environment
        Requires=network-online.target
        After=network-online.target
        Before=flanneld.service

        [Service]
        ExecStartPre=-/usr/bin/mkdir -p /opt/bin
        ExecStartPre=/usr/bin/wget -N -P /opt/bin https://github.com/kelseyhightower/setup-network-environment/releases/download/v1.0.0/setup-network-environment
        ExecStartPre=/usr/bin/chmod +x /opt/bin/setup-network-environment
        ExecStart=/opt/bin/setup-network-environment
        RemainAfterExit=yes
        Type=oneshot
    - name: nginx-render.service
      command: start
      content: |
        [Unit]
        Description=Render nginx configuration file
        Requires=etcd2.service
        After=etcd2.service

        [Service]
        ExecStartPre=/usr/bin/chmod +x /opt/bin/nginx-render.sh
        ExecStart=/usr/bin/bash /opt/bin/nginx-render.sh
        RemainAfterExit=true
        Type=oneshot
    - name: wait4-local-etcd.service
      command: start
      content: |
        [Unit]
        Description=Wait for etcd proxy to come up
        Requires=etcd2.service
        After=etcd2.service
        Before=flannelconfig.service

        [Service]
        ExecStartPre=/usr/bin/chmod +x /opt/bin/wait4-local-etcd.sh
        ExecStart=/usr/bin/bash /opt/bin/wait4-local-etcd.sh
        RemainAfterExit=true
        Type=oneshot
    - name: flanneld.service
      command: start
      drop-ins:
        - name: 50-network-config.conf
          content: |
            [Unit]
            After=flannelconfig.service
            Before=docker.service

            [Service]
            ExecStartPre=-/usr/bin/etcdctl set /coreos.com/network/config '{"Network":"10.244.0.0/14", "Backend": {"Type": "vxlan"}}'
    - name: docker.service
      drop-ins:
        - name: 51-docker-flannel.conf
          content: |
            [Unit]
            # startup, otherwise containers won't land in flannel's network...
            Requires=flanneld.service
            After=flanneld.service

            [Service]
            Environment=DOCKER_OPTS='--registry-mirror=http://<%= docker_cache %>:5000'
    - name: fleet.service
      command: start
    - name: install-kubectl.service
      command: start
      content: |
        [Unit]
        Description=Install kubectl client tool
        Requires=network-online.target
        After=network-online.target

        [Service]
        ExecStart=/usr/bin/wget -N -P /opt/bin <%= kubernetes_download_uri %>/kubectl
        ExecStart=/usr/bin/chmod +x /opt/bin/kubectl
        Type=oneshot
        RemainAfterExit=true
<<<<<<< HEAD
    - name: nginx-proxy.service
      command: start
      content: |
        [Unit]
        Description=Nginx proxy load-balancer
        Requires=nginx-render.service
        After=nginx-render.service

        [Service]
        ExecStartPre=-/usr/bin/docker kill nginx
        ExecStartPre=-/usr/bin/docker rm nginx
        ExecStart=/usr/bin/docker run --net host --name nginx -v /opt/nginx/nginx.conf:/etc/nginx/nginx.conf nginx
=======
    - name: install-hyperkube.service
      command: start
      content: |
        [Unit]
        Description=Install hyperkube
        Requires=network-online.target
        After=network-online.target

        [Service]
        ExecStart=/usr/bin/wget -N -P /opt/bin <%= kubernetes_download_uri %>/hyperkube
        ExecStart=/usr/bin/chmod +x /opt/bin/hyperkube
        Type=oneshot
        RemainAfterExit=true
    - name: kube-apiserver.service
      command: start
      content: |
        [Unit]
        Description=Kubernetes API Server
        Requires=install-hyperkube.service
        After=wait4-local-etcd.service

        [Service]
        LimitNOFILE=infinity
        ExecStart=/opt/bin/hyperkube apiserver \
        --cors_allowed_origins=.* \
        --etcd_servers=http://<%= kube_etcd_ip %>:4001 \
        --event-ttl=<%= kube_apiserver_event_ttl %> \
        --insecure_bind_address=0.0.0.0 \
        --insecure_port=8080 \
        --kubelet_timeout=<%= kube_apiserver_kubelet_timeout %> \
        --logtostderr=true \
        --max-requests-inflight=<%= kube_apiserver_max_requests_inflight %> \
        --public_address_override=$private_ipv4 \
        --runtime_config=api/<%= api_version %> \
        --service-cluster-ip-range=10.100.0.0/16 \
        --v=<%= kube_apiserver_v %>
>>>>>>> 006222d0
        Restart=always
        RestartSec=10
    - name: kube-controller-manager.service
      command: start
      content: |
        [Unit]
        Description=Kubernetes Controller Manager
        #Requires=kube-apiserver.service
        #After=kube-apiserver.service

        [Service]
        ExecStart=/opt/bin/hyperkube controller-manager \
        --address=$private_ipv4 \
        --port=10252 \
        --logtostderr=true \
        --master=$private_ipv4:8080 \
        --concurrent-endpoint-syncs=<%= kube_controller_manager_concurrent_endpoint_syncs %> \
        --concurrent-rc-syncs=<%= kube_controller_manager_concurrent_rc_syncs %> \
        --node-monitor-grace-period=<%= kube_controller_manager_node_monitor_grace_period %> \
        --node-monitor-period=<%= kube_controller_manager_node_monitor_period %> \
        --pod_eviction_timeout=<%= kube_controller_manager_pod_eviction_timeout %> \
        --resource_quota_sync_period=<%= kube_controller_manager_resource_quota_sync_period %> \
        --v=<%= kube_controller_manager_v %>
        Restart=always
        RestartSec=10
    - name: kube-scheduler.service
      command: start
      content: |
        [Unit]
        Description=Kubernetes Scheduler
        #Requires=kube-apiserver.service
        #After=kube-apiserver.service

        [Service]
        ExecStart=/opt/bin/hyperkube scheduler\
        --address=$private_ipv4 \
        --port=10251 \
        --master=$private_ipv4:8080 \
        --logtostderr=true \
        --v=<%= kube_scheduler_v %>
        Restart=always
        RestartSec=10
    - name: kube-register.service
      command: start
      content: |
        [Unit]
        Description=Kubernetes Registration Service
        #Requires=kube-apiserver.service
        #After=kube-apiserver.service

        [Service]
        ExecStartPre=/usr/bin/wget -O /opt/bin/kube-register \
          https://github.com/kelseyhightower/kube-register/releases/download/v0.0.3/kube-register-0.0.3-linux-amd64
        ExecStartPre=/usr/bin/chmod +x /opt/bin/kube-register
        ExecStart=/opt/bin/kube-register \
        --metadata=role=node \
        --fleet-endpoint=unix:///var/run/fleet.sock \
        --api-endpoint=http://$private_ipv4:8080 \
        --healthz-port=10254
        Restart=always
        RestartSec=10
    - name: cadvisor.service
      command: start
      content: |
        [Unit]
        Description=Download and run cadvisor
        Requires=early-docker.service

        [Service]
        Description=Download and run cadvisor
        ExecStartPre=-/usr/bin/docker kill cadvisor
        ExecStartPre=-/usr/bin/docker rm cadvisor
        ExecStart=/usr/bin/bash -c \
          "/usr/bin/docker run \
          --volume=/:/rootfs:ro \
          --volume=/var/run:/var/run:rw \
          --volume=/sys:/sys:ro \
          --volume=/var/lib/docker/:/var/lib/docker:ro \
          --publish=4194:4194 \
          --publish=8094:8080 \
          --detach=true \
          --name=cadvisor \
          google/cadvisor:latest"
    - name: wait4finalnode.service
      command: start
      content: |
        [Unit]
        Description=Wait for final node to come up
        Wants=kube-register.service
        After=kube-register.service
        Before=download-kraken-services.service

        [Service]
        ExecStartPre=/usr/bin/chmod +x /opt/bin/wait4finalnode.sh
        ExecStart=/usr/bin/bash /opt/bin/wait4finalnode.sh
        RemainAfterExit=true
        Type=oneshot
    - name: download-kraken-services.service
      command: start
      content: |
        [Unit]
        Description=Download samsung-ag/kraken-services
        Requires=wait4finalnode.service
        After=wait4finalnode.service

        [Service]
        TimeoutStartSec=0
        ExecStartPre=-/usr/bin/chmod +x /opt/bin/download-kraken-services.sh
        ExecStart=/usr/bin/bash /opt/bin/download-kraken-services.sh
        RemainAfterExit=true
        Type=oneshot
    - name: kraken-render.service
      command: start
      content: |
        [Unit]
        Requires=download-kraken-services.service
        After=download-kraken-services.service

        [Service]
        TimeoutStartSec=0
        ExecStartPre=/usr/bin/chmod +x /opt/bin/kraken-render.sh
        ExecStartPre=/usr/bin/chmod +x /opt/bin/kraken-create.sh
        ExecStart=/usr/bin/bash /opt/bin/kraken-render.sh
        RemainAfterExit=true
        Type=oneshot
    - name: kraken-create-skydns.service
      command: start
      content: |
        [Unit]
        Description=Kubernetes cluster DNS service
        Requires=kraken-render.service
        After=kraken-render.service

        [Service]
        TimeoutStartSec=0
        ExecStart=/usr/bin/bash /opt/bin/kraken-create.sh skydns
        Restart=always
        RestartSec=10
    - name: wait4skydns.service
      command: start
      content: |
        [Unit]
        Description=Wait for skydns service
        Requires=kraken-create-skydns.service
        After=kraken-create-skydns.service

        [Service]
        ExecStartPre=/usr/bin/chmod +x /opt/bin/wait4skydns.sh
        ExecStart=/usr/bin/bash /opt/bin/wait4skydns.sh
        RemainAfterExit=true
        Type=oneshot
    - name: kraken-create-services.service
      command: start
      content: |
        [Unit]
        Description=Launch kraken services (excluding skydns)
        Requires=wait4skydns.service
        After=wait4skydns.service

        [Service]
        TimeoutStartSec=0
        ExecStart=/usr/bin/bash /opt/bin/kraken-create.sh <%= kraken_services_dirs %>
        Restart=always
        RestartSec=10
    - name: systemd-journal-gatewayd.socket
      command: start
      enable: yes
      content: |
        [Unit]
        Description=Journal Gateway Service Socket
        [Socket]
        ListenStream=/var/run/journald.sock
        Service=systemd-journal-gatewayd.service
        [Install]
        WantedBy=sockets.target
<% if enable_logentries %>
    - name: journal-2-logentries.service
      command: start
      content: |
        [Unit]
        Description=Forward Systemd Journal to logentries.com
        After=docker.service
        Requires=docker.service
        [Service]
        TimeoutStartSec=0
        ExecStartPre=-/usr/bin/docker kill journal-2-logentries
        ExecStartPre=-/usr/bin/docker rm journal-2-logentries
        ExecStartPre=/usr/bin/docker pull quay.io/kelseyhightower/journal-2-logentries
        ExecStart=/usr/bin/bash -c \
        "/usr/bin/docker run --name journal-2-logentries \
        -v /run/journald.sock:/run/journald.sock \
        -e LOGENTRIES_TOKEN=`etcdctl get /logentries.com/token` \
        -e LOGENTRIES_URL=`etcdctl get /logentries.com/url` \
        quay.io/kelseyhightower/journal-2-logentries"
<% end %>
  update:
    group: alpha
    reboot-strategy: <%= reboot_strategy %><|MERGE_RESOLUTION|>--- conflicted
+++ resolved
@@ -256,7 +256,6 @@
         ExecStart=/usr/bin/chmod +x /opt/bin/kubectl
         Type=oneshot
         RemainAfterExit=true
-<<<<<<< HEAD
     - name: nginx-proxy.service
       command: start
       content: |
@@ -269,7 +268,6 @@
         ExecStartPre=-/usr/bin/docker kill nginx
         ExecStartPre=-/usr/bin/docker rm nginx
         ExecStart=/usr/bin/docker run --net host --name nginx -v /opt/nginx/nginx.conf:/etc/nginx/nginx.conf nginx
-=======
     - name: install-hyperkube.service
       command: start
       content: |
@@ -283,32 +281,6 @@
         ExecStart=/usr/bin/chmod +x /opt/bin/hyperkube
         Type=oneshot
         RemainAfterExit=true
-    - name: kube-apiserver.service
-      command: start
-      content: |
-        [Unit]
-        Description=Kubernetes API Server
-        Requires=install-hyperkube.service
-        After=wait4-local-etcd.service
-
-        [Service]
-        LimitNOFILE=infinity
-        ExecStart=/opt/bin/hyperkube apiserver \
-        --cors_allowed_origins=.* \
-        --etcd_servers=http://<%= kube_etcd_ip %>:4001 \
-        --event-ttl=<%= kube_apiserver_event_ttl %> \
-        --insecure_bind_address=0.0.0.0 \
-        --insecure_port=8080 \
-        --kubelet_timeout=<%= kube_apiserver_kubelet_timeout %> \
-        --logtostderr=true \
-        --max-requests-inflight=<%= kube_apiserver_max_requests_inflight %> \
-        --public_address_override=$private_ipv4 \
-        --runtime_config=api/<%= api_version %> \
-        --service-cluster-ip-range=10.100.0.0/16 \
-        --v=<%= kube_apiserver_v %>
->>>>>>> 006222d0
-        Restart=always
-        RestartSec=10
     - name: kube-controller-manager.service
       command: start
       content: |
